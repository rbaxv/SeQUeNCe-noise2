--- conflicted
+++ resolved
@@ -5,14 +5,9 @@
 Photons should be routed to a BSM device for entanglement generation, or through optical hardware for purification and swapping.
 """
 
-<<<<<<< HEAD
 from copy import copy
 from math import inf
 from typing import Any, List, TYPE_CHECKING, Dict, Callable
-=======
-from math import inf
-from typing import Any, List, TYPE_CHECKING, Dict
->>>>>>> 8b1c7b23
 
 from scipy import stats
 
@@ -91,13 +86,9 @@
         for memory in self.memories:
             memory.__setattr__(arg_name, value)
 
-    # def set_node(self, node: "QuantumRouter") -> None:
-    #     self.owner = node
-
     def add_receiver(self, receiver: "Entity"):
         for m in self.memories:
             m.add_receiver(receiver)
-
 
 
 class Memory(Entity):
@@ -114,12 +105,8 @@
         efficiency (float): probability of emitting a photon when excited.
         coherence_time (float): average usable lifetime of memory (in seconds).
         wavelength (float): wavelength (in nm) of emitted photons.
-<<<<<<< HEAD
         qstate_key (int): key for associated quantum state in timeline's quantum manager.
-=======
->>>>>>> 8b1c7b23
         entangled_memory (Dict[str, Any]): tracks entanglement state of memory.
-        qstate_key (int): key for associated quantum state in timeline's quantum manager.
     """
 
     def __init__(self, name: str, timeline: "Timeline", fidelity: float, frequency: float,
@@ -190,17 +177,9 @@
             return
 
         # create photon
-<<<<<<< HEAD
         photon = Photon("", self.timeline, wavelength=self.wavelength, location=self.name, encoding_type=self.encoding,
                         quantum_state=self.qstate_key, use_qm=True)
         photon.timeline = None  # facilitate cross-process exchange of photons
-=======
-        photon = Photon("", wavelength=self.wavelength, location=self.name,
-                        encoding_type=single_atom)
-
-        photon.qstate_key = self.qstate_key
-        photon.fidelity = self.raw_fidelity
->>>>>>> 8b1c7b23
         photon.is_null = True
         photon.add_loss(1 - self.efficiency)
 
@@ -208,13 +187,8 @@
             period = 1e12 / self.frequency
             self.next_excite_time = self.timeline.now() + period
 
-<<<<<<< HEAD
         # send to receiver
         self._receivers[0].get(photon, dst=dst)
-=======
-        # send to node
-        self.owner.send_qubit(dst, photon)
->>>>>>> 8b1c7b23
         self.excited_photon = photon
 
     def expire(self) -> None:
@@ -311,7 +285,6 @@
             self._observers.remove(observer)
 
 
-<<<<<<< HEAD
 class AbsorptiveMemory(Entity):
     """Atomic ensemble absorptive memory.
 
@@ -423,7 +396,7 @@
 
     def set_memory_array(self, memory_array: MemoryArray):
         """Method to set the memory array to which the memory belongs
-        
+
         Args:
             memory_array (MemoryArray): memory array to which the memory belongs
         """
@@ -456,7 +429,7 @@
     def get(self, photon: "Photon", **kwargs):
         """Method to receive a photon to store in the absorptive memory."""
 
-        # AFC needs to be prepared first        
+        # AFC needs to be prepared first
         if not self.is_prepared:
             raise Exception("AFC is not prepared yet.")
 
@@ -485,7 +458,7 @@
         index = int(absorb_time / self.mode_bin)
         if index < 0 or index >= self.mode_number:
             return
-        
+
         # keep one photon per mode since most hardware cannot resolve photon number
         # photon_counter might be larger than mode_number, multi-photon events counted by "number"
         # if "degradation" is True, memory fidelity will be corrected by overlap_error
@@ -526,7 +499,7 @@
                         emit_time = self.total_time - self.mode_bin - absorb_time  # reversed order of re-emission
                     else:
                         emit_time = absorb_time  # normal order of re-emission
-                    
+
                     if self.destination is not None:
                         dst = self.destination
 
@@ -535,7 +508,7 @@
                     process = Process(self._receivers[0], "get", [photon], {"dst": dst})
                     event = Event(self.timeline.now() + emit_time, process)
                     self.timeline.schedule(event)
-        
+
         # TODO: make sure if after each round of re-emission AFC needs to be prepared before next storage task
         self.is_prepared = False
 
@@ -622,8 +595,6 @@
             self._observers.remove(observer)
 
 
-=======
->>>>>>> 8b1c7b23
 class MemoryWithRandomCoherenceTime(Memory):
     """Individual single-atom memory.
 
@@ -644,10 +615,7 @@
         coherence_time_stdev (float): standard deviation of coherence time
         wavelength (float): wavelength (in nm) of emitted photons.
         qstate_key (int): key for associated quantum state in timeline's quantum manager.
-<<<<<<< HEAD
         entangled_memory (Dict[str, Any]): tracks entanglement state of memory.
-=======
->>>>>>> 8b1c7b23
     """
 
     def __init__(self, name: str, timeline: "Timeline", fidelity: float, frequency: float,
