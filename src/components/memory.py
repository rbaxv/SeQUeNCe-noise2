"""Models for simulation of quantum memories.

This module defines the Memory class to simulate single atom memories as well as the MemoryArray class to aggregate memories.
Memories will attempt to send photons through the `send_qubit` interface of nodes.
Photons should be routed to a BSM device for entanglement generation, or through optical hardware for purification and swapping.
"""

from math import sqrt, inf
from typing import Any, TYPE_CHECKING, Dict

from numpy import random

if TYPE_CHECKING:
    from ..entanglement_management.entanglement_protocol import EntanglementProtocol
    from ..kernel.timeline import Timeline
    from ..topology.node import QuantumRouter

from .photon import Photon
from ..kernel.entity import Entity
from ..kernel.event import Event
from ..kernel.process import Process
from ..utils.encoding import single_atom
from ..utils.quantum_state import QuantumState


# array of atomic ensemble memories
class MemoryArray(Entity):
    """Aggregator for Memory objects.

    The MemoryArray can be accessed as a list to get individual memories.
    
    Attributes:
        name (str): label for memory array instance.
        timeline (Timeline): timeline for simulation.
        memories (List[Memory]): list of all memories.
    """

    def __init__(self, name: str, timeline: "Timeline", num_memories=10,
                 fidelity=0.85, frequency=80e6, efficiency=1, coherence_time=-1, wavelength=500):
        """Constructor for the Memory Array class.

        Args:
            name (str): name of the memory array instance.
            timeline (Timeline): simulation timeline.
            num_memories (int): number of memories in the array (default 10).
            fidelity (float): fidelity of memories (default 0.85).
            frequency (float): maximum frequency of excitation for memories (default 80e6).
            efficiency (float): efficiency of memories (default 1).
            coherence_time (float): average time (in s) that memory state is valid (default -1 -> inf).
            wavelength (int): wavelength (in nm) of photons emitted by memories (default 500).
        """

        Entity.__init__(self, name, timeline)
        self.memories = []
        self.owner = None

        for i in range(num_memories):
            memory = Memory(self.name + "[%d]" % i, timeline, fidelity, frequency, efficiency, coherence_time,
                            wavelength)
            memory.attach(self)
            self.memories.append(memory)

    def __getitem__(self, key):
        return self.memories[key]

    def __len__(self):
        return len(self.memories)

    def init(self):
        """Implementation of Entity interface (see base class).

        Set the owner of memory as the owner of memory array
        """
        for mem in self.memories:
            mem.owner = self.owner
            mem.set_memory_array(self)

<<<<<<< HEAD
    def pop(self, memory: "Memory"):
        """Method to receive expiration events from memories.

        Args:
            memory (Memory): expired memory.
        """

=======
    def memory_expire(self, memory: "Memory"):
>>>>>>> 8451b153
        # notify node the expired memory
        self.owner.memory_expire(memory)

    def update_memory_params(self, arg_name: str, value: Any) -> None:
        for memory in self.memories:
            memory.__setattr__(arg_name, value)

    def set_node(self, node: "QuantumRouter") -> None:
        self.owner = node


# single-atom memory
class Memory(Entity):
    """Individual single-atom memory.

    This class models a single-atom memory, where the quantum state is stored as the spin of a single ion.

    Attributes:
        name (str): label for memory instance.
        timeline (Timeline): timeline for simulation.
        fidelity (float): (current) fidelity of memory.
        raw_fidelity (float): fidelity of memory in the RAW (unentangled) state.
        frequency (float): maximum frequency at which memory can be excited.
        efficiency (float): probability of emitting a photon when excited.
        coherence_time (float): average usable lifetime of memory (in seconds).
        wavelength (float): wavelength (in nm) of emitted photons.
        qstate (QuantumState): quantum state of memory.
        entangled_memory (Dict[str, Any]): tracks entanglement state of memory.
    """

    def __init__(self, name: str, timeline: "Timeline", fidelity: float, frequency: float,
                 efficiency: float, coherence_time: int, wavelength: int):
        """Constructor for the Memory class.

        Args:
            name (str): name of the memory instance.
            timeline (Timeline): simulation timeline.
            fidelity (float): fidelity of memory.
            frequency (float): maximum frequency of excitation for memory.
            efficiency (float): efficiency of memories.
            coherence_time (float): average time (in s) that memory state is valid.
            wavelength (int): wavelength (in nm) of photons emitted by memories.
        """

        Entity.__init__(self, name, timeline)
        assert 0 <= fidelity <= 1
        assert 0 <= efficiency <= 1

        self.fidelity = 0
        self.raw_fidelity = fidelity
        self.frequency = frequency
        self.efficiency = efficiency
        self.coherence_time = coherence_time  # coherence time in seconds
        self.wavelength = wavelength
        self.qstate = QuantumState()

        self.memory_array = None

        self.photon_encoding = single_atom.copy()
        self.photon_encoding["memory"] = self
        # keep track of previous BSM result (for entanglement generation)
        # -1 = no result, 0/1 give detector number
        self.previous_bsm = -1

        # keep track of entanglement
        self.entangled_memory = {'node_id': None, 'memo_id': None}

        # keep track of current memory write (ignore expiration of past states)
        self.expiration_event = None
        self.excited_photon = None

        self.next_excite_time = 0

    def init(self):
        pass

    def set_memory_array(self, memory_array: MemoryArray):
        self.memory_array = memory_array

    def excite(self, dst="") -> None:
        """Method to excite memory and potentially emit a photon.

        If it is possible to emit a photon, the photon may be marked as null based on the state of the memory.

        Args:
            dst (str): name of destination node for emitted photon (default "").

        Side Effects:
            May modify quantum state of memory.
            May schedule photon transmission to destination node.
        """

        # if can't excite yet, do nothing
        if self.timeline.now() < self.next_excite_time:
            return

        state = self.qstate.measure(single_atom["bases"][0])
        # create photon and check if null
        photon = Photon("", wavelength=self.wavelength, location=self,
                        encoding_type=self.photon_encoding)
        if state == 0:
            photon.is_null = True

        if self.frequency > 0:
            period = 1e12 / self.frequency
            self.next_excite_time = self.timeline.now() + period

        # send to direct receiver or node
        if (state == 0) or (random.random_sample() < self.efficiency):
            self.owner.send_qubit(dst, photon)
            self.excited_photon = photon

    def expire(self) -> None:
        """Method to handle memory expiration.

        Is scheduled automatically by the `set_plus` memory operation.

        Side Effects:
            Will notify upper entities of expiration via the `pop` interface.
            Will modify the quantum state of the memory.
        """

        if self.excited_photon:
            self.excited_photon.is_null = True

        self.reset()
        # pop expiration message
        self.notify(self)

    def flip_state(self) -> None:
        """Method to apply X-gate to quantum state.

        Side Efffects:
            will modify the quantum state of the memory.
        """

        assert len(self.qstate.state) == 2, "qstate length error in memory {}".format(self.name)
        new_state = self.qstate.state
        new_state[0], new_state[1] = new_state[1], new_state[0]
        self.qstate.set_state_single(new_state)

    def reset(self) -> None:
        """Method to clear quantum memory.

        Will reset quantum state to \|0> and will clear entanglement information.

        Side Effects:
            Will modify internal parameters and quantum state.
        """

        self.fidelity = 0
        if len(self.qstate.state) > 2:
            self.qstate.measure(single_atom["bases"][0])  # to unentangle
        self.qstate.set_state_single([complex(1), complex(0)])  # set to |0> state
        self.entangled_memory = {'node_id': None, 'memo_id': None}
        if self.expiration_event is not None:
            self.timeline.remove_event(self.expiration_event)
            self.expiration_event = None

    def set_plus(self) -> None:
        """Method to set the memory state to \|+> (superposition of \|0> and \|1> states).

        Side Effects:
            Will modify internal quantum state and parameters.
            May schedule expiration event.
        """
        self.qstate.set_state_single([complex(1 / sqrt(2)), complex(1 / sqrt(2))])
        self.previous_bsm = -1
        self.entangled_memory = {'node_id': None, 'memo_id': None}

        # schedule expiration
        if self.coherence_time > 0:
            self._schedule_expiration()

    def _schedule_expiration(self) -> None:
        if self.expiration_event is not None:
            self.timeline.remove_event(self.expiration_event)

        decay_time = self.timeline.now() + int(self.coherence_time * 1e12)
        process = Process(self, "expire", [])
        event = Event(decay_time, process)
        self.timeline.schedule(event)

        self.expiration_event = event

    def update_expire_time(self, time: int):
        time = max(time, self.timeline.now())
        if self.expiration_event is None:
            if time >= self.timeline.now():
                process = Process(self, "expire", [])
                event = Event(time, process)
                self.timeline.schedule(event)
        else:
            self.timeline.update_event_time(self.expiration_event, time)

    def get_expire_time(self) -> int:
        return self.expiration_event.time if self.expiration_event else inf

    def notify(self, msg: Dict[str, Any]):
        for observer in self._observers:
            observer.memory_expire(self)

    def detach(self, observer: 'EntanglementProtocol'):
        if observer in self._observers:
            self._observers.remove(observer)<|MERGE_RESOLUTION|>--- conflicted
+++ resolved
@@ -28,7 +28,7 @@
     """Aggregator for Memory objects.
 
     The MemoryArray can be accessed as a list to get individual memories.
-    
+
     Attributes:
         name (str): label for memory array instance.
         timeline (Timeline): timeline for simulation.
@@ -75,18 +75,12 @@
             mem.owner = self.owner
             mem.set_memory_array(self)
 
-<<<<<<< HEAD
-    def pop(self, memory: "Memory"):
+    def memory_expire(self, memory: "Memory"):
         """Method to receive expiration events from memories.
 
         Args:
             memory (Memory): expired memory.
         """
-
-=======
-    def memory_expire(self, memory: "Memory"):
->>>>>>> 8451b153
-        # notify node the expired memory
         self.owner.memory_expire(memory)
 
     def update_memory_params(self, arg_name: str, value: Any) -> None:
