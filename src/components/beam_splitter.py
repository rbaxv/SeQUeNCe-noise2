--- conflicted
+++ resolved
@@ -72,14 +72,9 @@
             if 0 > index or index >= len(self.basis_list):
                 return
 
-<<<<<<< HEAD
-            res = Photon.measure(polarization["bases"][self.basis_list[index]], photon, self.get_generator())
-            self._receivers[res].get(photon)
-=======
             res = Photon.measure(polarization["bases"][self.basis_list[index]],
                                  photon, self.get_generator())
-            self.receivers[res].get()
->>>>>>> 8b1c7b23
+            self._receivers[res].get(photon)
 
     def set_basis_list(self, basis_list: List[int], start_time: int, frequency: float) -> None:
         """Sets the basis_list, start_time, and frequency attributes."""
