"""Definitions of node types.

This module provides definitions for various types of quantum network nodes.
All node types inherit from the base Node type, which inherits from Entity.
Node types can be used to collect all the necessary hardware and software for a network usage scenario.
"""

from math import inf
<<<<<<< HEAD
from time import monotonic_ns
from typing import TYPE_CHECKING, Any, List
=======
from typing import TYPE_CHECKING, Any, List
import numpy as np
>>>>>>> 7840d221

if TYPE_CHECKING:
    from ..kernel.timeline import Timeline
    from ..message import Message
    from ..protocol import StackProtocol
    from ..resource_management.memory_manager import MemoryInfo
    from ..network_management.reservation import Reservation
    from ..components.optical_channel import QuantumChannel, ClassicalChannel
    from ..components.memory import Memory
    from ..app.random_request import RandomRequestApp

from ..kernel.entity import Entity
from ..components.memory import MemoryArray
from ..components.bsm import SingleAtomBSM
from ..components.light_source import LightSource
from ..components.detector import QSDetectorPolarization, QSDetectorTimeBin
from ..qkd.BB84 import BB84
from ..qkd.cascade import Cascade
from ..resource_management.resource_manager import ResourceManager
from ..network_management.network_manager import NewNetworkManager
from ..utils.encoding import *
from ..utils import log


class Node(Entity):
    """Base node type.
    
    Provides default interfaces for network.

    Attributes:
        name (str): label for node instance.
        timeline (Timeline): timeline for simulation.
        cchannels (Dict[str, ClassicalChannel]): mapping of destination node names to classical channel instances.
        qchannels (Dict[str, ClassicalChannel]): mapping of destination node names to quantum channel instances.
        protocols (List[Protocol]): list of attached protocols.
        generator (np.random.Generator): random number generator used by node.
    """

    def __init__(self, name: str, timeline: "Timeline", seed=None):
        """Constructor for node.

        name (str): name of node instance.
        timeline (Timeline): timeline for simulation.
        seed (int): seed for random number generator, default None
        """

        log.logger.info("Create Node {}".format(name))
        Entity.__init__(self, name, timeline)
        self.owner = self
        self.cchannels = {}  # mapping of destination node names to classical channels
        self.qchannels = {}  # mapping of destination node names to quantum channels
        self.protocols = []
        self.generator = np.random.default_rng(seed)

    def init(self) -> None:
        pass

    def set_seed(self, seed: int) -> None:
        self.generator = np.random.default_rng(seed)

    def get_generator(self):
        return self.generator

    def assign_cchannel(self, cchannel: "ClassicalChannel", another: str) -> None:
        """Method to assign a classical channel to the node.

        This method is usually called by the `ClassicalChannel.add_ends` method and not called individually.

        Args:
            cchannel (ClassicalChannel): channel to add.
            another (str): name of node at other end of channel.
        """

        self.cchannels[another] = cchannel

    def assign_qchannel(self, qchannel: "QuantumChannel", another: str) -> None:
        """Method to assign a quantum channel to the node.

        This method is usually called by the `QuantumChannel.add_ends` method and not called individually.

        Args:
            qchannel (QuantumChannel): channel to add.
            another (str): name of node at other end of channel.
        """

        self.qchannels[another] = qchannel

    def send_message(self, dst: str, msg: "Message", priority=inf) -> None:
        """Method to send classical message.

        Args:
            dst (str): name of destination node for message.
            msg (Message): message to transmit.
            priority (int): priority for transmitted message (default inf).
        """
        log.logger.info("{} send message {} to {}".format(self.name, msg, dst))

        if priority == inf:
            priority = self.timeline.schedule_counter
        self.cchannels[dst].transmit(msg, self, priority)

    def receive_message(self, src: str, msg: "Message") -> None:
        """Method to receive message from classical channel.

        Searches through attached protocols for those matching message, then invokes `received_message` method of protocol(s).

        Args:
            src (str): name of node sending the message.
            msg (Message): message transmitted from node.
        """
        log.logger.info(
            "{} receive message {} from {}".format(self.name, msg, src))
        # signal to protocol that we've received a message
        if msg.receiver is not None:
            for protocol in self.protocols:
                if protocol.name == msg.receiver and protocol.received_message(src, msg):
                    return
        else:
            matching = [p for p in self.protocols if type(p) == msg.protocol_type]
            for p in matching:
                p.received_message(src, msg)

    def schedule_qubit(self, dst: str, min_time: int) -> int:
        """Interface for quantum channel `schedule_transmit` method."""

        return self.qchannels[dst].schedule_transmit(min_time)

    def send_qubit(self, dst: str, qubit) -> None:
        """Interface for quantum channel `transmit` method."""

        self.qchannels[dst].transmit(qubit, self)

    def receive_qubit(self, src: str, qubit) -> None:
        """Method to receive qubits from quantum channel (does nothing for this class)."""

        pass


class BSMNode(Node):
    """Bell state measurement node.

    This node provides bell state measurement and the EntanglementGenerationB protocol for entanglement generation.

    Attributes:
        name (str): label for node instance.
        timeline (Timeline): timeline for simulation.
        bsm (SingleAtomBSM): BSM instance object.
        eg (EntanglementGenerationB): entanglement generation protocol instance.
    """

<<<<<<< HEAD
    def __init__(self, name: str, timeline: "Timeline", other_nodes: List[str]) -> None:
=======
    def __init__(self, name: str, timeline: "Timeline",
                 other_nodes: List[str]) -> None:
>>>>>>> 7840d221
        """Constructor for BSM node.

        Args:
            name (str): name of node.
            timeline (Timeline): simulation timeline.
            other_nodes (str): 2-member list of node names for adjacent quantum routers.
        """

        from ..entanglement_management.generation import \
            EntanglementGenerationB
        Node.__init__(self, name, timeline)
        self.bsm = SingleAtomBSM("%s_bsm" % name, timeline)
        self.bsm.owner = self
        self.eg = EntanglementGenerationB(self, "{}_eg".format(name),
                                          other_nodes)
        self.bsm.attach(self.eg)

    def receive_message(self, src: str, msg: "Message") -> None:
        # signal to protocol that we've received a message
        for protocol in self.protocols:
            if type(protocol) == msg.owner_type:
                if protocol.received_message(src, msg):
                    return

        # if we reach here, we didn't successfully receive the message in any protocol
        print(src, msg)
        raise Exception("Unkown protocol")

    def receive_qubit(self, src: str, qubit):
        """Method to receive qubit from quantum channel.

        Invokes get method of internal bsm with `qubit` as argument.

        Args:
            src (str): name of node where qubit was sent from.
            qubit (any): transmitted qubit.
        """

        self.bsm.get(qubit)

    def eg_add_others(self, other):
        """Method to addd other protocols to entanglement generation protocol.

        Args:
            other (EntanglementProtocol): other entanglement protocol instance.
        """

        self.eg.others.append(other.name)

    def change_timeline(self, timeline: "Timeline"):
        self.timeline = timeline
        self.bsm.change_timeline(timeline)
        for cc in self.cchannels.values():
            cc.change_timeline(timeline)


class QuantumRouter(Node):
    """Node for entanglement distribution networks.

    This node type comes pre-equipped with memory hardware, along with the default SeQUeNCe modules (sans application).

    Attributes:
        name (str): label for node instance.
        timeline (Timeline): timeline for simulation.
        memory_array (MemoryArray): internal memory array object.
        resource_manager (ResourceManager): resource management module.
        network_manager (NetworkManager): network management module.
        map_to_middle_node (Dict[str, str]): mapping of router names to intermediate bsm node names.
        app (any): application in use on node.
    """

    def __init__(self, name, tl, memo_size=50):
        """Constructor for quantum router class.

        Args:
            name (str): label for node.
            tl (Timeline): timeline for simulation.
            memo_size (int): number of memories to add in the array (default 50).
        """

        Node.__init__(self, name, tl)
        self.memory_array = MemoryArray(name + ".MemoryArray", tl, num_memories=memo_size)
        self.memory_array.owner = self
        self.resource_manager = ResourceManager(self)
        self.network_manager = NewNetworkManager(self)
        self.map_to_middle_node = {}
        self.app = None

    def receive_message(self, src: str, msg: "Message") -> None:
        log.logger.info("{} receive message {} from {}".format
                        (self.name, msg, src))
        if msg.receiver == "resource_manager":
            self.resource_manager.received_message(src, msg)
        elif msg.receiver == "network_manager":
            self.network_manager.received_message(src, msg)
        else:
            if msg.receiver is None:
                matching = [p for p in self.protocols if type(p) == msg.protocol_type]
                for p in matching:
                    p.received_message(src, msg)
            else:
                for protocol in self.protocols:
                    if protocol.name == msg.receiver:
                        protocol.received_message(src, msg)
                        break

    def init(self):
        """Method to initialize quantum router node.

        Inherit parent function
        """

        super().init()

    def add_bsm_node(self, bsm_name: str, router_name: str):
        """Method to record connected BSM nodes

        Args:
            bsm_name (str): the BSM node between nodes self and router_name
            router_name (str): the name of another router connected with the BSM node
        """
        self.map_to_middle_node[router_name] = bsm_name

    def memory_expire(self, memory: "Memory") -> None:
        """Method to receive expired memories.

        Args:
            memory (Memory): memory that has expired.
        """

        self.resource_manager.memory_expire(memory)

    def set_app(self, app: "RandomRequestApp"):
        """Method to add an application to the node."""

        self.app = app

    def reserve_net_resource(self, responder: str, start_time: int, end_time: int, memory_size: int,
                             target_fidelity: float) -> None:
        """Method to request a reservation.

        Args:
            responder (str): name of the node with which entanglement is requested.
            start_time (int): desired simulation start time of entanglement.
            end_time (int): desired simulation end time of entanglement.
            memory_size (int): number of memories requested.
            target_fidelity (float): desired fidelity of entanglement.
        """

        self.network_manager.request(responder, start_time, end_time, memory_size, target_fidelity)

    def get_idle_memory(self, info: "MemoryInfo") -> None:
        """Method for application to receive available memories."""

        if self.app:
            self.app.get_memory(info)

    def get_reserve_res(self, reservation: "Reservation", res: bool) -> None:
        """Method for application to receive reservations results."""

        if self.app:
            self.app.get_reserve_res(reservation, res)

    def get_other_reservation(self, reservation: "Reservation"):
        """Method for application to get another reservation."""

        if self.app:
            self.app.get_other_reservation(reservation)


class QKDNode(Node):
    """Node for quantum key distribution.

    QKDNodes include a protocol stack to create keys.
    The protocol stack follows the "BBN QKD Protocol Suite" introduced in the DARPA quantum network
    (https://arxiv.org/pdf/quant-ph/0412029.pdf page 24).
    The protocol stack is:

    4. Authentication <= No implementation
    3. Privacy Amplification  <= No implementation
    2. Entropy Estimation <= No implementation
    1. Error Correction <= implemented by cascade
    0. Sifting <= implemented by BB84

    Attributes:
        name (str): label for node instance.
        timeline (Timeline): timeline for simulation.
        encoding (Dict[str, Any]): encoding type for qkd qubits (from encoding module).
        lightsource (LightSource): laser light source to generate keys.
        qsdetector (QSDetector): quantum state detector for qubit measurement.
        protocol_stack (List[StackProtocol]): protocols for qkdd process.
    """

    def __init__(self, name: str, timeline: "Timeline", encoding=polarization, stack_size=5):
        """Constructor for the qkd node class.

        Args:
            name (str): label for the node instance.
            timeline (Timeline): simulation timeline.
            encoding (Dict[str, Any]): encoding scheme for qubits (from encoding module) (default polarization).
            stack_size (int): number of qkd protocols to include in the protocol stack (default 5).
        """

        super().__init__(name, timeline)
        self.encoding = encoding
        self.lightsource = LightSource(name + ".lightsource", timeline, encoding_type=encoding)
        self.lightsource.owner = self

        if encoding["name"] == "polarization":
            self.qsdetector = QSDetectorPolarization(name + ".qsdetector", timeline)
        elif encoding["name"] == "time_bin":
            self.qsdetector = QSDetectorTimeBin(name + ".qsdetector", timeline)
        else:
            raise Exception("invalid encoding {} given for QKD node {}".format(encoding["name"], name))
        self.qsdetector.owner = self

        self.protocol_stack = [None] * 5

        if stack_size > 0:
            # Create BB84 protocol
            self.protocol_stack[0] = BB84(self, name + ".BB84")
            self.protocols.append(self.protocol_stack[0])

        if stack_size > 1:
            # Create cascade protocol
            self.protocol_stack[1] = Cascade(self, name + ".cascade")
            self.protocols.append(self.protocol_stack[1])
            self.protocol_stack[0].upper_protocols.append(self.protocol_stack[1])
            self.protocol_stack[1].lower_protocols.append(self.protocol_stack[0])

    def init(self) -> None:
        super().init()
        assert self.protocol_stack[0].role != -1

    def set_protocol_layer(self, layer: int, protocol: "StackProtocol") -> None:
        """Method to set a layer of the protocol stack.

        Args:
            layer (int): layer to change.
            protocol (StackProtocol): protocol to insert.
        """

        if layer < 0 or layer > 5:
            raise ValueError("layer must be between 0 and 5; given {}".format(layer))

        if self.protocol_stack[layer] is not None:
            self.protocols.remove(self.protocol_stack[layer])
        self.protocol_stack[layer] = protocol
        self.protocols.append(protocol)

        if layer > 0 and self.protocol_stack[layer - 1] is not None:
            self.protocol_stack[layer - 1].upper_protocols.append(protocol)
            protocol.lower_protocols.append(self.protocol_stack[layer - 1])

        if layer < 5 and self.protocol_stack[layer + 1] is not None:
            protocol.upper_protocols.append(self.protocol_stack[layer + 1])
            self.protocol_stack[layer + 1].lower_protocols.append(protocol)

    def update_lightsource_params(self, arg_name: str, value: Any) -> None:
        self.lightsource.__setattr__(arg_name, value)

    def update_detector_params(self, detector_id: int, arg_name: str, value: Any) -> None:
        self.qsdetector.update_detector_params(detector_id, arg_name, value)

    def get_bits(self, light_time, start_time, frequency):
        """Method for QKD protocols to get received qubits from the node.

        Uses the detection times from attached detectors to calculate which bits were received.
        Returns 0/1 for successfully transmitted bits and -1 for lost/ambiguous bits.

        Args:
            light_time (int): time for which qubits were transmitted.
            start_time (int): time at which qubits were first received.
            frequency (float): frequency of qubit transmission.

        Returns:
            List[int]: list of calculated bits.
        """

        # compute received bits based on encoding scheme
        encoding = self.encoding["name"]
        bits = [-1] * int(round(light_time * frequency))  # -1 used for invalid bits

        if encoding == "polarization":
            detection_times = self.qsdetector.get_photon_times()

            # determine indices from detection times and record bits
            for time in detection_times[0]:  # detection times for |0> detector
                index = round((time - start_time) * frequency * 1e-12)
                if 0 <= index < len(bits):
                    bits[index] = 0

            for time in detection_times[1]:  # detection times for |1> detector
                index = round((time - start_time) * frequency * 1e-12)
                if 0 <= index < len(bits):
                    if bits[index] == 0:
                        bits[index] = -1
                    else:
                        bits[index] = 1

        elif encoding == "time_bin":
            detection_times = self.qsdetector.get_photon_times()
            bin_separation = self.encoding["bin_separation"]
        
            # single detector (for early, late basis) times
            for time in detection_times[0]:
                index = int(round((time - start_time) * frequency * 1e-12))
                if 0 <= index < len(bits):
                    if abs(((index * 1e12 / frequency) + start_time) - time) < bin_separation / 2:
                        bits[index] = 0
                    elif abs(((index * 1e12 / frequency) + start_time) - (time - bin_separation)) < bin_separation / 2:
                        bits[index] = 1
        
            # interferometer detector 0 times
            for time in detection_times[1]:
                time -= bin_separation
                index = int(round((time - start_time) * frequency * 1e-12))
                # check if index is in range and is in correct time bin
                if 0 <= index < len(bits) and \
                        abs(((index * 1e12 / frequency) + start_time) - time) < bin_separation / 2:
                    if bits[index] == -1:
                        bits[index] = 0
                    else:
                        bits[index] = -1

            # interferometer detector 1 times
            for time in detection_times[2]:
                time -= bin_separation
                index = int(round((time - start_time) * frequency * 1e-12))
                # check if index is in range and is in correct time bin
                if 0 <= index < len(bits) and \
                        abs(((index * 1e12 / frequency) + start_time) - time) < bin_separation / 2:
                    if bits[index] == -1:
                        bits[index] = 1
                    else:
                        bits[index] = -1

        else:
            raise Exception("QKD node {} has illegal encoding type {}".format(self.name, encoding))

        return bits

    def set_bases(self, basis_list, start_time, frequency, component):
        """Method to set basis list for measurement component.

        Args:
            basis_list (List[int]): list of bases to measure in.
            start_time (int): time to start measurement.
            frequency (float): frequency with which to measure.
            component (Entity): measurement component to edit (normally a QSDetector).
        """

        encoding_type = component.encoding_type
        basis_start_time = start_time - 1e12 / (2 * frequency)

        if encoding_type["name"] == "polarization":
            splitter = component.splitter
            splitter.start_time = basis_start_time
            splitter.frequency = frequency

            splitter_basis_list = []
            for b in basis_list:
                splitter_basis_list.append(encoding_type["bases"][b])
            splitter.basis_list = splitter_basis_list

        elif encoding_type["name"] == "time_bin":
            switch = component.switch
            switch.start_time = basis_start_time
            switch.frequency = frequency
            switch.state_list = basis_list

        else:
            raise Exception("Invalid encoding type for node " + self.name)

    def receive_message(self, src: str, msg: "Message") -> None:
        # signal to protocol that we've received a message
        for protocol in self.protocols:
            if type(protocol) == msg.owner_type:
                protocol.received_message(src, msg)
                return

        # if we reach here, we didn't successfully receive the message in any protocol
        print(self.protocols)
        raise Exception("Message received for unknown protocol '{}' on node {}".format(msg.owner_type, self.name))

    def receive_qubit(self, src: str, qubit) -> None:
        self.qsdetector.get(qubit)<|MERGE_RESOLUTION|>--- conflicted
+++ resolved
@@ -6,13 +6,8 @@
 """
 
 from math import inf
-<<<<<<< HEAD
-from time import monotonic_ns
-from typing import TYPE_CHECKING, Any, List
-=======
 from typing import TYPE_CHECKING, Any, List
 import numpy as np
->>>>>>> 7840d221
 
 if TYPE_CHECKING:
     from ..kernel.timeline import Timeline
@@ -163,12 +158,7 @@
         eg (EntanglementGenerationB): entanglement generation protocol instance.
     """
 
-<<<<<<< HEAD
     def __init__(self, name: str, timeline: "Timeline", other_nodes: List[str]) -> None:
-=======
-    def __init__(self, name: str, timeline: "Timeline",
-                 other_nodes: List[str]) -> None:
->>>>>>> 7840d221
         """Constructor for BSM node.
 
         Args:
