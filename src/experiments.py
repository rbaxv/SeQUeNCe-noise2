import math
from numpy.random import seed

from protocols import EntanglementGeneration
from protocols import BBPSSW
from protocols import EntanglementSwapping

import sequence
from sequence import topology
from sequence import timeline
from sequence import encoding
from sequence.process import Process
from sequence.entity import Entity
from sequence.event import Event


def three_node_test():
    tl = timeline.Timeline()

    # create nodes
    alice = topology.Node("alice", tl)
    bob = topology.Node("bob", tl)
    charlie = topology.Node("charlie", tl)
    nodes = [alice,bob]

    # create classical channels
    cc_ab = topology.ClassicalChannel("cc_ab", tl, distance=2e3, delay=2e5)
    cc_ac = topology.ClassicalChannel("cc_ac", tl, distance=1e3, delay=1e5)
    cc_bc = topology.ClassicalChannel("cc_bc", tl, distance=1e3, delay=1e5)
    # add ends
    cc_ab.set_ends([alice, bob])
    cc_ac.set_ends([alice, charlie])
    cc_bc.set_ends([bob, charlie])

    # create quantum channels
    qc_ac = topology.QuantumChannel("qc_ac", tl, distance=1e3)
    qc_bc = topology.QuantumChannel("qc_bc", tl, distance=1e3)

    # create memories
    NUM_MEMORIES = 10
    FIDELITY = 0.6
    MEMO_FREQ = int(1e6)
    memory_param_alice = {"fidelity": FIDELITY, "direct_receiver": qc_ac}
    memory_param_bob = {"fidelity": FIDELITY, "direct_receiver": qc_bc}
    alice_memo_array = topology.MemoryArray("alice_memory_array", tl,
                                            num_memories=NUM_MEMORIES,
                                            frequency=MEMO_FREQ,
                                            memory_params=memory_param_alice)
    bob_memo_array = topology.MemoryArray("bob_memory_array", tl,
                                          num_memories=NUM_MEMORIES,
                                          frequency=MEMO_FREQ,
                                          memory_params=memory_param_bob)
<<<<<<< HEAD
    alice.assign_component(alice_memo_array, "MemoryArray")
    bob.assign_component(bob_memo_array, "MemoryArray")
=======
    alice.assign_memory_array(alice_memo_array)
    bob.assign_memory_array(bob_memo_array)
>>>>>>> f86b2683
    qc_ac.set_sender(alice_memo_array)
    qc_bc.set_sender(bob_memo_array)

    # create BSM
<<<<<<< HEAD
    detectors = [{"efficiency": 1, "dark_count": 0, "time_resolution": 150, "count_rate": 25000000}] * 2
    bsm = topology.BSM("charlie_bsm", tl, encoding_type=encoding.single_atom, detectors=detectors)
    charlie.assign_component(bsm, "BSM")
    qc_ac.set_receiver(bsm)
    qc_bc.set_receiver(bsm)

    # assign quantum channels
    alice.assign_qchannel(qc_ac)
    bob.assign_qchannel(qc_bc)
=======
    detectors = [{"efficiency": 0.7, "dark_count": 0, "time_resolution": 150, "count_rate": 25000000}] * 2
    bsm = topology.BSM("charlie_bsm", tl, encoding_type=encoding.ensemble, detectors=detectors)
    charlie.assign_bsm(bsm)
    qc_ac.set_receiver(bsm)
    qc_bc.set_receiver(bsm)

    alice.assign_qchannel(qc_ac)
    charlie.assign_qchannel(qc_ac)
    bob.assign_qchannel(qc_bc)
    charlie.assign_qchannel(qc_bc)
>>>>>>> f86b2683

    # create alice protocol stack
    egA = EntanglementGeneration(alice, middles=["charlie"], others=["bob"], fidelity=FIDELITY)
    bbpsswA = BBPSSW(alice, threshold=0.9)
    egA.upper_protocols.append(bbpsswA)
    bbpsswA.lower_protocols.append(egA)

    # create bob protocol stack
    egB = EntanglementGeneration(bob, middles=["charlie"], others=["alice"], fidelity=FIDELITY)
    bbpsswB = BBPSSW(bob, threshold=0.9)
    egB.upper_protocols.append(bbpsswB)
    bbpsswB.lower_protocols.append(egB)

    # create charlie protocol stack
    egC = EntanglementGeneration(charlie, others=["alice", "bob"])

    # schedule events
    process = Process(egA, "start", [])
    event = Event(0, process)
    tl.schedule(event)

    # start simulation
    tl.init()
    tl.run()

    def print_memory(memoryArray):
        for i, memory in enumerate(memoryArray):
            print(i, memoryArray[i].entangled_memory, memory.fidelity)

    for node in nodes:
        memory = node.components['MemoryArray']
        print(node.name)
        print_memory(memory)


def linear_topo(n: int, runtime=1e12):
    '''
    n: the number of end nodes
    '''
    UNIT_DELAY = 1e5
    UNIT_DISTANCE = 1e3
    DETECTOR_DARK = 0
    DETECTOR_EFFICIENCY = 0.7
    DETECTOR_TIME_RESOLUTION = 150
    DETECTOR_COUNT_RATE = 25000000
    MEMO_FIDELITY = 0.8
    MEMO_EFFICIENCY = 0.5
    MEMO_ARR_SIZE = 100
    MEMO_ARR_FREQ = int(1e6)
    PURIFICATIOIN_THRED = 0.9

    tl = timeline.Timeline(runtime)

    # create end nodes
    end_nodes = []
    for i in range(n):
        node = topology.Node("e%d"%i, tl)
        end_nodes.append(node)

    # create middle nodes
    mid_nodes = []
    for i in range(n-1):
        node = topology.Node("m%d"%i, tl)
        mid_nodes.append(node)

    # create classical channels between middle nodes and end nodes
    for i, node in enumerate(mid_nodes):
        end_node = end_nodes[i]
        # classical channel 1
        name = "cc_%s_%s" % (node.name, end_node.name)
        cc = topology.ClassicalChannel(name, tl, distance=UNIT_DISTANCE, delay=UNIT_DELAY)
        cc.set_ends([end_node, node])
        print('add', name, 'to', end_node.name)
        print('add', name, 'to', node.name)

        end_node = end_nodes[i+1]
        # classical channel 2
        name = "cc_%s_%s" % (node.name, end_node.name)
        cc = topology.ClassicalChannel(name, tl, distance=UNIT_DISTANCE, delay=UNIT_DELAY)
        cc.set_ends([end_node, node])
        print('add', name, 'to', node.name)
        print('add', name, 'to', end_node.name)

    # create classical channels between end nodes
    for i, node1 in enumerate(end_nodes):
        for j, node2 in enumerate(end_nodes):
            if i >= j:
                continue
            delay = (j - i) * 2 * UNIT_DELAY
            name = "cc_%s_%s" % (node1.name, node2.name)
            distance = (j - i) * 2 * UNIT_DISTANCE
            cc = topology.ClassicalChannel(name, tl, distance=distance, delay=delay)
            cc.set_ends([node1, node2])
            print('add', name, 'to', node1.name)
            print('add', name, 'to', node2.name)

    for node in end_nodes:
        print(node.name)
        for dst in node.cchannels:
            cchannel = node.cchannels[dst]
            print("    ", dst, cchannel.name, cchannel.ends[0].name, '<->', cchannel.ends[1].name)

    # create BSM
    for node in mid_nodes:
        detectors = [{"efficiency":DETECTOR_EFFICIENCY, "dark_count":DETECTOR_DARK, "time_resolution":DETECTOR_TIME_RESOLUTION, "count_rate":DETECTOR_COUNT_RATE}] * 2
        name = "bsm_%s" % node.name
        bsm = topology.BSM("bsm_%s" % node.name, tl, encoding_type=encoding.ensemble, detectors=detectors)
        node.assign_bsm(bsm)
        print('add', name, 'to', node.name)

    '''
    for node in mid_nodes:
        print(node.name, node.components["BSM"].name)
    '''

    # create quantum memories
    for i, node in enumerate(end_nodes):
        memory_params = {"fidelity":MEMO_FIDELITY, "efficiency":MEMO_EFFICIENCY}
        name = "memory_array_%s" % node.name
        memory_array = topology.MemoryArray(name, tl, num_memories=MEMO_ARR_SIZE,
                                            frequency=MEMO_ARR_FREQ,
                                            memory_params=memory_params)
        node.assign_memory_array(memory_array)
        print('add', name, 'to', node.name)

    '''
    for node in end_nodes:
        print(node.name, node.components["MemoryArray"].name)
    '''


    # create quantum channel
    for i, node in enumerate(end_nodes):
        if i > 0:
            mid_node = mid_nodes[i-1]
            name = "qc_%s_%s" % (mid_node.name, node.name)
            print("add", name)
            qc = topology.QuantumChannel(name, tl, distance=UNIT_DISTANCE)

            memory_array = node.components['MemoryArray']
            for j, memory in enumerate(memory_array):
                # first half of memory
                if j >= len(memory_array) / 2:
                    continue
                memory.direct_receiver=qc

            qc.set_sender(memory_array)
            qc.set_receiver(mid_node.components["BSM"])
            node.assign_qchannel(qc)
            mid_node.assign_qchannel(qc)

        if i < len(mid_nodes):
            mid_node = mid_nodes[i]
            name = "qc_%s_%s" % (mid_node.name, node.name)
            print("add", name)
            qc = topology.QuantumChannel(name, tl, distance=UNIT_DISTANCE)

            memory_array = node.components['MemoryArray']
            for j, memory in enumerate(memory_array):
                # last half of memory
                if j < len(memory_array) / 2:
                    continue
                memory.direct_receiver=qc
            qc.set_sender(memory_array)
            qc.set_receiver(mid_node.components["BSM"])
            node.assign_qchannel(qc)
            mid_node.assign_qchannel(qc)

    '''
    for node in end_nodes:
        print(node.name)
        for dst in node.qchannels:
            qc = node.qchannels[dst]
            print("    ", dst, qc.sender.name, "->", qc.receiver.name)
    '''

    # create middle nodes protocol stack
    for i, node in enumerate(mid_nodes):
        neighbor1 = end_nodes[i]
        neighbor2 = end_nodes[i+1]
        eg = EntanglementGeneration(node, others=[neighbor1.name, neighbor2.name])
        print("add EntanglementGeneration to", node.name)

    '''
    for node in mid_nodes:
        print(node.name)
        for protocol in node.protocols:
            print("    ", protocol)
    '''

    # create end nodes purification protocols
    for i, node in enumerate(end_nodes):
        bbpssw = BBPSSW(node, threshold=PURIFICATIOIN_THRED)

        if i > 0:
            mid_node = mid_nodes[i-1]
            neighbor = end_nodes[i-1]
            eg = EntanglementGeneration(node, middle=mid_node.name, others=[neighbor.name], fidelity=MEMO_FIDELITY)
            eg.upper_protocols.append(bbpssw)
            bbpssw.lower_protocols.append(eg)

        if i + 1 < len(end_nodes):
            mid_node = mid_nodes[i]
            neighbor = end_nodes[i+1]
            eg = EntanglementGeneration(node, middle=mid_node.name, others=[neighbor.name], fidelity=MEMO_FIDELITY)
            eg.upper_protocols.append(bbpssw)
            bbpssw.lower_protocols.append(eg)

        node.protocols.append(node.protocols.pop(0))

    def add_protocols(node, name1, name2):
        top_protocol = node.protocols[-1]
        es = EntanglementSwapping(node, name1, name2, [])
        top_protocol.upper_protocols.append(es)
        es.lower_protocols.append(top_protocol)
        ep = BBPSSW(node, threshold=PURIFICATIOIN_THRED)
        ep.lower_protocols.append(es)
        es.upper_protocols.append(ep)

    def create_stack(left, right, end_nodes):
        assert int(math.log2(right - left)) == math.log2(right - left)
        k = 1
        while k <= (right - left) / 2:
            m = 0
            pos = k * (2 * m + 1) + left
            while pos + k <= right:
                remote1, remote2 = pos - k, pos + k
                if remote1 == 0:
                    node = end_nodes[remote1]
                    add_protocols(node, '', '')

                node = end_nodes[pos]
                add_protocols(node, end_nodes[remote1].name, end_nodes[remote2].name)

                node = end_nodes[remote2]
                add_protocols(node, '', '')

                m += 1
                pos = k * (2 * m + 1) + left
            k *= 2

    # create end nodes purification and swapping protocols
    left, right = 0, n - 1
    while right - left > 1:
        length = 2 ** int(math.log2(right - left))
        create_stack(left, left + length, end_nodes)
        left = left + length
        if left != right:
            next_length = 2 ** int(math.log2(right - left))
            add_protocols(end_nodes[left], end_nodes[0].name, end_nodes[left + next_length].name)
            add_protocols(end_nodes[0], '', '')
            add_protocols(end_nodes[left + next_length], '', '')

    # update known_nodes for EntanglementSwapping protocols
    for i, node in enumerate(end_nodes):
        ess = [protocol for protocol in node.protocols if type(protocol).__name__ == "EntanglementSwapping"]
        counter = 0
        for j in range(i-1, -1, -1):
            node2 = end_nodes[j]
            ess2 = [protocol for protocol in node2.protocols if type(protocol).__name__ == "EntanglementSwapping"]
            for es in ess2:
                if es.remote2 == node.name:
                    ess[counter].known_nodes.append(node2.name)
                    counter += 1
        counter = 0
        for j in range(i+1, len(end_nodes)):
            node2 = end_nodes[j]
            ess2 = [protocol for protocol in node2.protocols if type(protocol).__name__ == "EntanglementSwapping"]
            for es in ess2:
                if es.remote1 == node.name:
                    ess[counter].known_nodes.append(node2.name)
                    counter += 1

    for node in end_nodes:
        print(node.name)
        for protocol in node.protocols:
            print("    ", protocol)
            print(" "*8, "upper protocols", protocol.upper_protocols)
            print(" "*8, "lower protocols", protocol.lower_protocols)

    # schedule events
    for node in end_nodes:
        for protocol in node.protocols:
            if type(protocol).__name__ == "EntanglementGeneration":
                process = Process(protocol, "start", [])
                event = Event(0, process)
                tl.schedule(event)

    # start simulation
    tl.init()
    tl.run()

    def print_memory(memoryArray):
        for i, memory in enumerate(memoryArray):
            print("    memory",  i, memoryArray[i].entangled_memory, memory.fidelity)

    for node in end_nodes:
        memory = node.components['MemoryArray']
        print(node.name)
        print_memory(memory)


if __name__ == "__main__":
    seed(1)
    # three_node_test()
    linear_topo(3, 1e10)<|MERGE_RESOLUTION|>--- conflicted
+++ resolved
@@ -50,18 +50,12 @@
                                           num_memories=NUM_MEMORIES,
                                           frequency=MEMO_FREQ,
                                           memory_params=memory_param_bob)
-<<<<<<< HEAD
     alice.assign_component(alice_memo_array, "MemoryArray")
     bob.assign_component(bob_memo_array, "MemoryArray")
-=======
-    alice.assign_memory_array(alice_memo_array)
-    bob.assign_memory_array(bob_memo_array)
->>>>>>> f86b2683
     qc_ac.set_sender(alice_memo_array)
     qc_bc.set_sender(bob_memo_array)
 
     # create BSM
-<<<<<<< HEAD
     detectors = [{"efficiency": 1, "dark_count": 0, "time_resolution": 150, "count_rate": 25000000}] * 2
     bsm = topology.BSM("charlie_bsm", tl, encoding_type=encoding.single_atom, detectors=detectors)
     charlie.assign_component(bsm, "BSM")
@@ -71,18 +65,6 @@
     # assign quantum channels
     alice.assign_qchannel(qc_ac)
     bob.assign_qchannel(qc_bc)
-=======
-    detectors = [{"efficiency": 0.7, "dark_count": 0, "time_resolution": 150, "count_rate": 25000000}] * 2
-    bsm = topology.BSM("charlie_bsm", tl, encoding_type=encoding.ensemble, detectors=detectors)
-    charlie.assign_bsm(bsm)
-    qc_ac.set_receiver(bsm)
-    qc_bc.set_receiver(bsm)
-
-    alice.assign_qchannel(qc_ac)
-    charlie.assign_qchannel(qc_ac)
-    bob.assign_qchannel(qc_bc)
-    charlie.assign_qchannel(qc_bc)
->>>>>>> f86b2683
 
     # create alice protocol stack
     egA = EntanglementGeneration(alice, middles=["charlie"], others=["bob"], fidelity=FIDELITY)
