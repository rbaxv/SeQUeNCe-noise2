<<<<<<< HEAD
import numpy as np

=======
>>>>>>> 8b1c7b23
from sequence.components.interferometer import Interferometer
from sequence.components.photon import Photon
from sequence.kernel.timeline import Timeline
from sequence.utils.encoding import time_bin
from numpy import random


NUM_TRIALS = int(10e3)
SEED = 0


def create_intf(quantum_state):
    class Owner:
        def __init__(self):
            self.generator = np.random.default_rng(SEED)

        def get_generator(self):
            return self.generator

    class Receiver:
        def __init__(self, name, timeline):
            self.name = name
            self.timeline = timeline
            self.log = []

        def get(self):
            self.log.append(self.timeline.now())

    class FakeOwner():
        def __init__(self):
            self.generator = random.default_rng(0)

        def get_generator(self):
            return self.generator

    tl = Timeline()
    intfm = Interferometer("interferometer", tl, time_bin["bin_separation"])
    owner = FakeOwner()
    intfm.owner = owner

    d0 = Receiver("d0", tl)
    d1 = Receiver("d1", tl)
    own = Owner()
    intfm.add_receiver(d0)
    intfm.add_receiver(d1)
    intfm.owner = own
    tl.init()

    for i in range(NUM_TRIALS):
        tl.time = i * 1e6
        photon = Photon(str(i), tl, encoding_type=time_bin, quantum_state=quantum_state)
        intfm.get(photon)
    tl.time = 0
    tl.run()

    return intfm._receivers[0].log, intfm._receivers[1].log


def test_Interferometer_get():
    # qstate = |e>
    log0, log1 = create_intf(time_bin["bases"][0][0])
    assert abs(len(log0) - len(log1)) / NUM_TRIALS < 0.1
    counter1 = 0
    counter2 = 0

    for time in log0 + log1:
        if time % 1e6 == 0:
            counter1 += 1
        elif time % 1e6 == time_bin["bin_separation"]:
            counter2 += 1
        else:
            assert False

    assert abs(counter1 / (counter1 + counter2) - 0.5) < 0.1

    # qstate = |l>
    log0, log1 = create_intf(time_bin["bases"][0][1])
    assert abs(len(log0) - len(log1)) / NUM_TRIALS < 0.1
    counter1 = 0
    counter2 = 0

    for time in log0 + log1:
        if time % 1e6 == time_bin["bin_separation"]:
            counter1 += 1
        elif time % 1e6 == 2 * time_bin["bin_separation"]:
            counter2 += 1
        else:
            assert False

    assert abs(counter1 / (counter1 + counter2) - 0.5) < 0.1

    # qstate = |e+l>
    log0, log1 = create_intf(time_bin["bases"][1][0])
    assert abs(len(log0) / len(log1)) - 2 < 0.1
    assert len(log0 + log1) / NUM_TRIALS - 3 / 4 < 0.1

    counter1 = 0
    counter2 = 0
    counter3 = 0
    for time in log0:
        if time % 1e6 == 0:
            counter1 += 1
        elif time % 1e6 == time_bin["bin_separation"]:
            counter2 += 1
        elif time % 1e6 == 2 * time_bin["bin_separation"]:
            counter3 += 1
        else:
            assert False

    assert abs(counter1 / counter3 - 1) < 0.1 and abs(counter3 / counter2 - 0.5) < 0.1

    counter1 = 0
    counter2 = 0
    counter3 = 0
    for time in log1:
        if time % 1e6 == 0:
            counter1 += 1
        elif time % 1e6 == time_bin["bin_separation"]:
            counter2 += 1
        elif time % 1e6 == 2 * time_bin["bin_separation"]:
            counter3 += 1
        else:
            assert False

    assert abs(counter1 / counter3 - 1) < 0.1 and counter2 == 0

    # qstate = |e-l>
    log0, log1 = create_intf(time_bin["bases"][1][1])
    assert abs(len(log0) / len(log1)) - 2 < 0.1
    assert len(log0 + log1) / NUM_TRIALS - 3 / 4 < 0.1

    counter1 = 0
    counter2 = 0
    counter3 = 0
    for time in log1:
        if time % 1e6 == 0:
            counter1 += 1
        elif time % 1e6 == time_bin["bin_separation"]:
            counter2 += 1
        elif time % 1e6 == 2 * time_bin["bin_separation"]:
            counter3 += 1
        else:
            assert False

    assert abs(counter1 / counter3 - 1) < 0.1 and abs(counter3 / counter2 - 0.5) < 0.1

    counter1 = 0
    counter2 = 0
    counter3 = 0
    for time in log0:
        if time % 1e6 == 0:
            counter1 += 1
        elif time % 1e6 == time_bin["bin_separation"]:
            counter2 += 1
        elif time % 1e6 == 2 * time_bin["bin_separation"]:
            counter3 += 1
        else:
            assert False

    assert abs(counter1 / counter3 - 1) < 0.1 and counter2 == 0<|MERGE_RESOLUTION|>--- conflicted
+++ resolved
@@ -1,13 +1,9 @@
-<<<<<<< HEAD
 import numpy as np
 
-=======
->>>>>>> 8b1c7b23
 from sequence.components.interferometer import Interferometer
 from sequence.components.photon import Photon
 from sequence.kernel.timeline import Timeline
 from sequence.utils.encoding import time_bin
-from numpy import random
 
 
 NUM_TRIALS = int(10e3)
@@ -31,18 +27,8 @@
         def get(self):
             self.log.append(self.timeline.now())
 
-    class FakeOwner():
-        def __init__(self):
-            self.generator = random.default_rng(0)
-
-        def get_generator(self):
-            return self.generator
-
     tl = Timeline()
     intfm = Interferometer("interferometer", tl, time_bin["bin_separation"])
-    owner = FakeOwner()
-    intfm.owner = owner
-
     d0 = Receiver("d0", tl)
     d1 = Receiver("d1", tl)
     own = Owner()
